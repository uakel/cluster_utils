import os
import shutil

from .cluster_system import get_cluster_type
from .constants import *
from .settings import optimizer_dict
from .utils import process_other_params, get_caller_file, rm_dir_full
from .git_utils import ClusterSubmissionGitHook
from .job import Job, JobStatus
from .errors import OneTimeExceptionHandler
import time
import pandas as pd
import signal
import sys
from warnings import warn
from .communication_server import CommunicationServer

def ensure_empty_dir(dir_name, defensive=False):
  if os.path.exists(dir_name):
    if defensive:
      print(f"Directory {dir_name} exists. Delete everything? (y/N)")
      ans = input()
      if ans.lower() == 'y':
        shutil.rmtree(dir_name, ignore_errors=True)
        os.makedirs(dir_name)
    else:
      shutil.rmtree(dir_name, ignore_errors=True)
      os.makedirs(dir_name)
  else:
    os.makedirs(dir_name)


def dict_to_dirname(setting, id, smart_naming=True):
  vals = ['{}={}'.format(str(key)[:3], str(value)[:6]) for key, value in setting.items() if
          not isinstance(value, dict)]
  res = '{}_{}'.format(id, '_'.join(vals))
  if len(res) < 35 and smart_naming:
    return res
  return str(id)


def update_best_job_datadirs(result_dir, model_dirs):
  datadir = os.path.join(result_dir, 'best_jobs')
  os.makedirs(datadir, exist_ok=True)

  short_names = [model_dir.split('_')[-1].replace('/', '_') for model_dir in model_dirs]

  # Copy over new best directories
  for model_dir in model_dirs:
    if os.path.exists(model_dir):
      new_dir_name = model_dir.split('_')[-1].replace('/', '_')
      new_dir_full = os.path.join(datadir, new_dir_name)
      shutil.copytree(model_dir, new_dir_full)
      rm_dir_full(model_dir)

  # Delete old best directories if outdated
  for dir_or_file in os.listdir(datadir):
    full_path = os.path.join(datadir, dir_or_file)
    if os.path.isfile(full_path):
      continue
    if dir_or_file not in short_names:
      rm_dir_full(full_path)


def initialize_hp_optimizer(result_dir, optimizer_str, optimized_params, metric_to_optimize, minimize, report_hooks,
                            number_of_samples, **optimizer_settings):
  possible_pickle = os.path.join(result_dir, STATUS_PICKLE_FILE)
  hp_optimizer = optimizer_dict[optimizer_str].try_load_from_pickle(possible_pickle, optimized_params,
                                                                    metric_to_optimize,
                                                                    minimize, report_hooks, **optimizer_settings)
  if hp_optimizer is None:
    hp_optimizer = optimizer_dict[optimizer_str](optimized_params=optimized_params,
                                                 metric_to_optimize=metric_to_optimize,
                                                 minimize=minimize, number_of_samples=number_of_samples,
                                                 report_hooks=report_hooks,
                                                 **optimizer_settings)
  print('Last iteration: ', hp_optimizer.iteration)
  return hp_optimizer


global T
T = time.time()
delta_t = 3


def time_to_print():
  global T
  if time.time() - T > delta_t:
    T = time.time()
    return True
  return False


def pre_opt(base_paths_and_files, submission_requirements, optimized_params, other_params, number_of_samples,
            metric_to_optimize, minimize, optimizer_str, remove_jobs_dir, git_params, run_local, report_hooks,
            optimizer_settings):
  processed_other_params = process_other_params(other_params, None, optimized_params)

  hp_optimizer = initialize_hp_optimizer(base_paths_and_files['result_dir'], optimizer_str, optimized_params,
                                         metric_to_optimize, minimize, report_hooks, number_of_samples,
                                         **optimizer_settings)

  cluster_type = get_cluster_type(requirements=submission_requirements, run_local=run_local)

  cluster_interface = cluster_type(paths=base_paths_and_files,
                                   requirements=submission_requirements,
                                   remove_jobs_dir=remove_jobs_dir)
  cluster_interface.register_submission_hook(
    ClusterSubmissionGitHook(git_params, base_paths_and_files))
  cluster_interface.exec_pre_run_routines()
  error_handler = OneTimeExceptionHandler(ignore_errors=True)
  comm_server = CommunicationServer(cluster_interface)

  def signal_handler(sig, frame):
    cluster_interface.close()
    print('Exiting now')
    sys.exit(0)

  signal.signal(signal.SIGINT, signal_handler)

  return hp_optimizer, cluster_interface, comm_server, error_handler, processed_other_params

def post_opt(cluster_interface, hp_optimizer):
  cluster_interface.exec_post_run_routines()
  cluster_interface.close()
  print('Procedure successfully finished')


def pre_iteration_opt(base_paths_and_files, hp_optimizer):
  current_result_dir = os.path.join(base_paths_and_files['result_dir'], 'iteration_{0}'.format(hp_optimizer.iteration))
  print('ensuring empty dir: ', current_result_dir)
  ensure_empty_dir(current_result_dir)
  return current_result_dir


def post_iteration_opt(cluster_interface, hp_optimizer, comm_server, base_paths_and_files, metric_to_optimize,
                       num_best_jobs_whose_data_is_kept):
  pdf_output = os.path.join(base_paths_and_files['result_dir'], 'result.pdf')
<<<<<<< HEAD
  current_result_path = base_paths_and_files['current_result_dir']
  calling_script = get_caller_file(depth=3)
=======
  current_result_path = os.path.join(base_paths_and_files['result_dir'], cluster_interface.name)
>>>>>>> d1d57afd

  submission_hook_stats = cluster_interface.collect_stats_from_hooks()

  jobs_to_tell = [job for job in cluster_interface.successful_jobs if not job.results_used_for_update]
  hp_optimizer.tell(jobs_to_tell)

  print(hp_optimizer.full_df[:10])

  hp_optimizer.save_pdf_report(pdf_output, submission_hook_stats, current_result_path)

  hp_optimizer.iteration += 1


  hp_optimizer.save_data_and_self(base_paths_and_files['result_dir'])

  comm_server.jobs = []

  if hp_optimizer.iteration_mode:
    cluster_interface.stop_all()

  if num_best_jobs_whose_data_is_kept > 0:
    best_model_dirs = hp_optimizer.best_jobs_model_dirs(how_many=num_best_jobs_whose_data_is_kept)
    update_best_job_datadirs(base_paths_and_files['result_dir'], best_model_dirs)

  rm_dir_full(current_result_path)
  print('Intermediate results deleted...')


def asynchronous_optimization(base_paths_and_files, submission_requirements, optimized_params, other_params,
                              number_of_samples, metric_to_optimize, minimize, n_jobs_per_iteration,
                              optimizer_str='cem_metaoptimizer',
                              remove_jobs_dir=True, git_params=None, run_local=None, num_best_jobs_whose_data_is_kept=0,
<<<<<<< HEAD
                              report_hooks=None, optimizer_settings={}, min_n_jobs=5):

=======
                              report_hooks=None, optimizer_settings=None):
  base_paths_and_files['result_dir'] = os.path.join(base_paths_and_files['result_dir'], 'asynch_opt')
  base_paths_and_files['current_result_dir'] = base_paths_and_files['result_dir']

  optimizer_settings = optimizer_settings or {}

  # todo: check where other_params went
>>>>>>> d1d57afd
  hp_optimizer, cluster_interface, comm_server, error_handler, processed_other_params = pre_opt(base_paths_and_files,
                                                                                                submission_requirements,
                                                                                                optimized_params,
                                                                                                other_params,
                                                                                                number_of_samples,
                                                                                                metric_to_optimize,
                                                                                                minimize, optimizer_str,
                                                                                                remove_jobs_dir,
                                                                                                git_params, run_local,
                                                                                                report_hooks,
                                                                                                optimizer_settings)
  hp_optimizer.iteration_mode = False
  cluster_interface.iteration_mode = False
  n_successful_jobs = 0
  iteration_offset = hp_optimizer.iteration
<<<<<<< HEAD
  base_paths_and_files['current_result_dir'] = pre_iteration_opt(base_paths_and_files, hp_optimizer)
  while n_successful_jobs <= number_of_samples:
=======
  pre_iteration_opt(base_paths_and_files)
  while n_successful_jobs < number_of_samples:
>>>>>>> d1d57afd
    successful_jobs = cluster_interface.successful_jobs
    jobs_to_tell = [job for job in successful_jobs if not job.results_used_for_update]
    hp_optimizer.tell(jobs_to_tell)
    n_queuing_or_running_jobs = cluster_interface.n_submitted_jobs - cluster_interface.n_completed_jobs
    if n_queuing_or_running_jobs < n_jobs_per_iteration and cluster_interface.n_submitted_jobs < number_of_samples:
      new_candidate, new_settings = next(hp_optimizer.ask(1))
      new_job = Job(id=cluster_interface.inc_job_id, candidate=new_candidate, settings=new_settings,
                    other_params=processed_other_params, paths=base_paths_and_files,
                    iteration=hp_optimizer.iteration + 1, connection_info=comm_server.connection_info)
      cluster_interface.add_jobs(new_job)
      cluster_interface.submit(new_job)
      n_successful_jobs = cluster_interface.n_successful_jobs
    if n_successful_jobs // n_jobs_per_iteration > hp_optimizer.iteration - iteration_offset:
      post_iteration_opt(cluster_interface, hp_optimizer, comm_server, base_paths_and_files, metric_to_optimize,
                         num_best_jobs_whose_data_is_kept)
      print('starting new iteration:', hp_optimizer.iteration)
      base_paths_and_files['current_result_dir'] = pre_iteration_opt(base_paths_and_files, hp_optimizer)

    any_errors = cluster_interface.check_error_msgs()
    if any_errors:
      error_handler.maybe_raise('Some jobs had errors!')
    if time_to_print():
      print(cluster_interface)
  post_opt(cluster_interface, hp_optimizer)


def hyperparameter_optimization(base_paths_and_files, submission_requirements, optimized_params, other_params,
                                number_of_samples, metric_to_optimize, minimize, total_rounds,
                                fraction_that_need_to_finish,
                                optimizer_str='cem_metaoptimizer', remove_jobs_dir=True, git_params=None,
                                run_local=None, num_best_jobs_whose_data_is_kept=0, report_hooks=None,
                                optimizer_settings={}):
  hp_optimizer, cluster_interface, comm_server, error_handler, processed_other_params = pre_opt(base_paths_and_files,
                                                                                                submission_requirements,
                                                                                                optimized_params,
                                                                                                other_params,
                                                                                                number_of_samples,
                                                                                                metric_to_optimize,
                                                                                                minimize,
                                                                                                optimizer_str,
                                                                                                remove_jobs_dir,
                                                                                                git_params,
                                                                                                run_local,
                                                                                                report_hooks,
                                                                                                optimizer_settings)
  for i in range(total_rounds):
    time_when_severe_warning_happened = None
    base_paths_and_files['current_result_dir'] = pre_iteration_opt(base_paths_and_files, hp_optimizer)
    print('Iteration {} started.'.format(hp_optimizer.iteration + 1))
    n_confirmed_successful_jobs = 0
    settings = [(candidate, setting) for candidate, setting in hp_optimizer.ask(number_of_samples)]
    jobs = [Job(id=cluster_interface.inc_job_id, candidate=candidate, settings=setting,
                other_params=processed_other_params, paths=base_paths_and_files, iteration=hp_optimizer.iteration + 1,
                connection_info=comm_server.connection_info)
            for candidate, setting in settings]

    cluster_interface.add_jobs(jobs)
    cluster_interface.submit_all()
    while n_confirmed_successful_jobs / number_of_samples < fraction_that_need_to_finish:
      n_confirmed_successful_jobs = cluster_interface.n_successful_jobs
      n_ran_jobs = cluster_interface.n_completed_jobs
      if (n_ran_jobs - n_confirmed_successful_jobs) > number_of_samples * fraction_that_need_to_finish:
        if not time_when_severe_warning_happened is None and time.time() - time_when_severe_warning_happened > 5:
          raise ValueError('Less then fraction_that_need_to_finish jobs can be successful')
        else:
          if time_when_severe_warning_happened is None:
            time_when_severe_warning_happened = time.time()
            warn('Less then fraction_that_need_to_finish jobs can be successful \n if this repeats in 5 seconds it will'
                 'cause a termination of the procedure.')
      if time_to_print():
        print(cluster_interface)
        any_errors = cluster_interface.check_error_msgs()
        if any_errors:
          error_handler.maybe_raise('Some jobs had errors!')
    post_iteration_opt(cluster_interface, hp_optimizer, comm_server, base_paths_and_files, metric_to_optimize,
                       num_best_jobs_whose_data_is_kept)
  post_opt(cluster_interface, hp_optimizer)


def grid_search(base_paths_and_files, submission_requirements, optimized_params, other_params,
                optimizer_settings, remove_jobs_dir=True, git_params=None, run_local=None, report_hooks=None):
  hp_optimizer, cluster_interface, comm_server, error_handler, processed_other_params = pre_opt(base_paths_and_files,
                                                                                                submission_requirements,
                                                                                                optimized_params,
                                                                                                other_params,
                                                                                                None,
                                                                                                None,
                                                                                                False,
                                                                                                'gridsearch',
                                                                                                remove_jobs_dir,
                                                                                                git_params,
                                                                                                run_local,
                                                                                                report_hooks,
                                                                                                optimizer_settings)
  base_paths_and_files['current_result_dir'] = pre_iteration_opt(base_paths_and_files, hp_optimizer)

  settings = [(candidate, setting) for candidate, setting in hp_optimizer.ask_all()]
  jobs = [Job(id=cluster_interface.inc_job_id, candidate=candidate, settings=setting,
              other_params=processed_other_params, paths=base_paths_and_files, iteration=hp_optimizer.iteration + 1,
              connection_info=comm_server.connection_info)
          for candidate, setting in settings]
  cluster_interface.add_jobs(jobs)
  cluster_interface.submit_all()

  while not cluster_interface.n_completed_jobs == len(jobs):
    if time_to_print():
      print(cluster_interface)
      any_errors = cluster_interface.check_error_msgs()
      if any_errors:
        error_handler.maybe_raise('Some jobs had errors!')
    time.sleep(0.2)

  post_opt(cluster_interface, hp_optimizer)

  df, all_params, metrics = None, None, None
  for job in jobs:
    job_df, job_all_params, job_metrics = job.get_results()
    if df is None:
      df, all_params, metrics = job_df, job_all_params, job_metrics
    else:
      df = pd.concat((df, job_df), 0)
  return df, all_params, metrics, cluster_interface.collect_stats_from_hooks()<|MERGE_RESOLUTION|>--- conflicted
+++ resolved
@@ -136,12 +136,7 @@
 def post_iteration_opt(cluster_interface, hp_optimizer, comm_server, base_paths_and_files, metric_to_optimize,
                        num_best_jobs_whose_data_is_kept):
   pdf_output = os.path.join(base_paths_and_files['result_dir'], 'result.pdf')
-<<<<<<< HEAD
   current_result_path = base_paths_and_files['current_result_dir']
-  calling_script = get_caller_file(depth=3)
-=======
-  current_result_path = os.path.join(base_paths_and_files['result_dir'], cluster_interface.name)
->>>>>>> d1d57afd
 
   submission_hook_stats = cluster_interface.collect_stats_from_hooks()
 
@@ -174,18 +169,10 @@
                               number_of_samples, metric_to_optimize, minimize, n_jobs_per_iteration,
                               optimizer_str='cem_metaoptimizer',
                               remove_jobs_dir=True, git_params=None, run_local=None, num_best_jobs_whose_data_is_kept=0,
-<<<<<<< HEAD
-                              report_hooks=None, optimizer_settings={}, min_n_jobs=5):
-
-=======
                               report_hooks=None, optimizer_settings=None):
-  base_paths_and_files['result_dir'] = os.path.join(base_paths_and_files['result_dir'], 'asynch_opt')
-  base_paths_and_files['current_result_dir'] = base_paths_and_files['result_dir']
 
   optimizer_settings = optimizer_settings or {}
 
-  # todo: check where other_params went
->>>>>>> d1d57afd
   hp_optimizer, cluster_interface, comm_server, error_handler, processed_other_params = pre_opt(base_paths_and_files,
                                                                                                 submission_requirements,
                                                                                                 optimized_params,
@@ -201,13 +188,8 @@
   cluster_interface.iteration_mode = False
   n_successful_jobs = 0
   iteration_offset = hp_optimizer.iteration
-<<<<<<< HEAD
   base_paths_and_files['current_result_dir'] = pre_iteration_opt(base_paths_and_files, hp_optimizer)
-  while n_successful_jobs <= number_of_samples:
-=======
-  pre_iteration_opt(base_paths_and_files)
   while n_successful_jobs < number_of_samples:
->>>>>>> d1d57afd
     successful_jobs = cluster_interface.successful_jobs
     jobs_to_tell = [job for job in successful_jobs if not job.results_used_for_update]
     hp_optimizer.tell(jobs_to_tell)
