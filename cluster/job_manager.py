--- conflicted
+++ resolved
@@ -4,11 +4,7 @@
 from copy import deepcopy
 
 from .analyze_results import Metaoptimizer
-<<<<<<< HEAD
 from .cluster import Slurm_ClusterSubmission as ClusterSubmission
-=======
-from .cluster_system import Condor_ClusterSubmission
->>>>>>> 16895a97
 from .constants import *
 from .settings import update_recursive
 from .submission import execute_submission
