import os
import shutil

from .cluster_system import get_cluster_type
from .constants import *
from .settings import optimizer_dict
from .utils import process_other_params, get_caller_file, rm_dir_full
from .git_utils import ClusterSubmissionGitHook
from .job import Job, JobStatus
from .errors import OneTimeExceptionHandler
import time
import pandas as pd
import signal
import sys
from warnings import warn
from .communication_server import CommunicationServer

def ensure_empty_dir(dir_name, defensive=False):
  if os.path.exists(dir_name):
    if defensive:
      print(f"Directory {dir_name} exists. Delete everything? (y/N)")
      ans = input()
      if ans.lower() == 'y':
        shutil.rmtree(dir_name, ignore_errors=True)
        os.makedirs(dir_name)
    else:
      shutil.rmtree(dir_name, ignore_errors=True)
      os.makedirs(dir_name)
  else:
    os.makedirs(dir_name)


def dict_to_dirname(setting, id, smart_naming=True):
  vals = ['{}={}'.format(str(key)[:3], str(value)[:6]) for key, value in setting.items() if
          not isinstance(value, dict)]
  res = '{}_{}'.format(id, '_'.join(vals))
  if len(res) < 35 and smart_naming:
    return res
  return str(id)


def update_best_job_datadirs(result_dir, model_dirs):
  datadir = os.path.join(result_dir, 'best_jobs')
  os.makedirs(datadir, exist_ok=True)

  short_names = [model_dir.split('_')[-1].replace('/', '_') for model_dir in model_dirs]

  # Copy over new best directories
  for model_dir in model_dirs:
    if os.path.exists(model_dir):
      new_dir_name = model_dir.split('_')[-1].replace('/', '_')
      new_dir_full = os.path.join(datadir, new_dir_name)
      shutil.copytree(model_dir, new_dir_full)
      rm_dir_full(model_dir)

  # Delete old best directories if outdated
  for dir_or_file in os.listdir(datadir):
    full_path = os.path.join(datadir, dir_or_file)
    if os.path.isfile(full_path):
      continue
    if dir_or_file not in short_names:
      rm_dir_full(full_path)


def initialize_hp_optimizer(result_dir, optimizer_str, optimized_params, metric_to_optimize, minimize, report_hooks,
                            number_of_samples, **optimizer_settings):
  possible_pickle = os.path.join(result_dir, STATUS_PICKLE_FILE)
  hp_optimizer = optimizer_dict[optimizer_str].try_load_from_pickle(possible_pickle, optimized_params,
                                                                    metric_to_optimize,
                                                                    minimize, report_hooks, **optimizer_settings)
  if hp_optimizer is None:
    hp_optimizer = optimizer_dict[optimizer_str](optimized_params=optimized_params,
                                                 metric_to_optimize=metric_to_optimize,
                                                 minimize=minimize, number_of_samples=number_of_samples,
                                                 report_hooks=report_hooks,
                                                 **optimizer_settings)
  print('Last iteration: ', hp_optimizer.iteration)
  return hp_optimizer


global T
T = time.time()
delta_t = 3


def time_to_print():
  global T
  if time.time() - T > delta_t:
    T = time.time()
    return True
  return False


def pre_opt(base_paths_and_files, submission_requirements, optimized_params, other_params, number_of_samples,
            metric_to_optimize, minimize, optimizer_str, remove_jobs_dir, git_params, run_local, report_hooks,
            optimizer_settings):
  processed_other_params = process_other_params(other_params, None, optimized_params)

  hp_optimizer = initialize_hp_optimizer(base_paths_and_files['result_dir'], optimizer_str, optimized_params,
                                         metric_to_optimize, minimize, report_hooks, number_of_samples,
                                         **optimizer_settings)

  cluster_type = get_cluster_type(requirements=submission_requirements, run_local=run_local)

  cluster_interface = cluster_type(paths=base_paths_and_files,
                                   requirements=submission_requirements,
                                   remove_jobs_dir=remove_jobs_dir)
  cluster_interface.register_submission_hook(
    ClusterSubmissionGitHook(git_params, base_paths_and_files))
  cluster_interface.exec_pre_run_routines()
  error_handler = OneTimeExceptionHandler(ignore_errors=True)
  comm_server = CommunicationServer(cluster_interface)

  def signal_handler(sig, frame):
    cluster_interface.close()
    print('Exiting now')
    sys.exit(0)

  signal.signal(signal.SIGINT, signal_handler)

  return hp_optimizer, cluster_interface, comm_server, error_handler, processed_other_params

def post_opt(cluster_interface, hp_optimizer):
  cluster_interface.exec_post_run_routines()
  cluster_interface.close()
  print('Procedure successfully finished')


def pre_iteration_opt(base_paths_and_files, hp_optimizer):
  current_result_dir = os.path.join(base_paths_and_files['result_dir'], 'iteration_{0}'.format(hp_optimizer.iteration))
  print('ensuring empty dir: ', current_result_dir)
  ensure_empty_dir(current_result_dir)
  return current_result_dir


def post_iteration_opt(cluster_interface, hp_optimizer, comm_server, base_paths_and_files, metric_to_optimize,
                       num_best_jobs_whose_data_is_kept):
  pdf_output = os.path.join(base_paths_and_files['result_dir'], 'result.pdf')
  current_result_path = base_paths_and_files['current_result_dir']

  submission_hook_stats = cluster_interface.collect_stats_from_hooks()

  jobs_to_tell = [job for job in cluster_interface.successful_jobs if not job.results_used_for_update]
  hp_optimizer.tell(jobs_to_tell)

  print(hp_optimizer.full_df[:10])

  hp_optimizer.save_pdf_report(pdf_output, submission_hook_stats, current_result_path)

  hp_optimizer.iteration += 1


  hp_optimizer.save_data_and_self(base_paths_and_files['result_dir'])

  comm_server.jobs = []

  if hp_optimizer.iteration_mode:
    cluster_interface.stop_all()

  if num_best_jobs_whose_data_is_kept > 0:
    best_model_dirs = hp_optimizer.best_jobs_model_dirs(how_many=num_best_jobs_whose_data_is_kept)
    update_best_job_datadirs(base_paths_and_files['result_dir'], best_model_dirs)

  rm_dir_full(current_result_path)
  print('Intermediate results deleted...')


def asynchronous_optimization(base_paths_and_files, submission_requirements, optimized_params, other_params,
                              number_of_samples, metric_to_optimize, minimize, n_jobs_per_iteration,
                              optimizer_str='cem_metaoptimizer',
                              remove_jobs_dir=True, git_params=None, run_local=None, num_best_jobs_whose_data_is_kept=0,
                              report_hooks=None, optimizer_settings=None):

  optimizer_settings = optimizer_settings or {}

  hp_optimizer, cluster_interface, comm_server, error_handler, processed_other_params = pre_opt(base_paths_and_files,
                                                                                                submission_requirements,
                                                                                                optimized_params,
                                                                                                other_params,
                                                                                                number_of_samples,
                                                                                                metric_to_optimize,
                                                                                                minimize, optimizer_str,
                                                                                                remove_jobs_dir,
                                                                                                git_params, run_local,
                                                                                                report_hooks,
                                                                                                optimizer_settings)
  hp_optimizer.iteration_mode = False
  cluster_interface.iteration_mode = False
  iteration_offset = hp_optimizer.iteration
<<<<<<< HEAD
  base_paths_and_files['current_result_dir'] = pre_iteration_opt(base_paths_and_files, hp_optimizer)
  while n_successful_jobs < number_of_samples:
=======
  pre_iteration_opt(base_paths_and_files)
  while cluster_interface.n_completed_jobs < number_of_samples:
>>>>>>> 381ebcb8
    successful_jobs = cluster_interface.successful_jobs
    jobs_to_tell = [job for job in successful_jobs if not job.results_used_for_update]
    hp_optimizer.tell(jobs_to_tell)
    n_queuing_or_running_jobs = cluster_interface.n_submitted_jobs - cluster_interface.n_completed_jobs
    if n_queuing_or_running_jobs < n_jobs_per_iteration and cluster_interface.n_submitted_jobs < number_of_samples:
      new_candidate, new_settings = next(hp_optimizer.ask(1))
      new_job = Job(id=cluster_interface.inc_job_id, candidate=new_candidate, settings=new_settings,
                    other_params=processed_other_params, paths=base_paths_and_files,
                    iteration=hp_optimizer.iteration + 1, connection_info=comm_server.connection_info)
      cluster_interface.add_jobs(new_job)
      cluster_interface.submit(new_job)
    if cluster_interface.n_completed_jobs  // n_jobs_per_iteration > hp_optimizer.iteration - iteration_offset:
      post_iteration_opt(cluster_interface, hp_optimizer, comm_server, base_paths_and_files, metric_to_optimize,
                         num_best_jobs_whose_data_is_kept)
      print('starting new iteration:', hp_optimizer.iteration)
      base_paths_and_files['current_result_dir'] = pre_iteration_opt(base_paths_and_files, hp_optimizer)

    if cluster_interface.n_failed_jobs > cluster_interface.n_successful_jobs + cluster_interface.n_running_jobs:
        raise RuntimeError("Too many jobs failed. Ending procedure.")


    any_errors = cluster_interface.check_error_msgs()
    if any_errors:
      error_handler.maybe_raise('Some jobs had errors!')
    if time_to_print():
      print(cluster_interface)
  post_opt(cluster_interface, hp_optimizer)


def hyperparameter_optimization(base_paths_and_files, submission_requirements, optimized_params, other_params,
                                number_of_samples, metric_to_optimize, minimize, total_rounds,
                                fraction_that_need_to_finish,
                                optimizer_str='cem_metaoptimizer', remove_jobs_dir=True, git_params=None,
                                run_local=None, num_best_jobs_whose_data_is_kept=0, report_hooks=None,
                                optimizer_settings={}):
  hp_optimizer, cluster_interface, comm_server, error_handler, processed_other_params = pre_opt(base_paths_and_files,
                                                                                                submission_requirements,
                                                                                                optimized_params,
                                                                                                other_params,
                                                                                                number_of_samples,
                                                                                                metric_to_optimize,
                                                                                                minimize,
                                                                                                optimizer_str,
                                                                                                remove_jobs_dir,
                                                                                                git_params,
                                                                                                run_local,
                                                                                                report_hooks,
                                                                                                optimizer_settings)
  for i in range(total_rounds):
    time_when_severe_warning_happened = None
    base_paths_and_files['current_result_dir'] = pre_iteration_opt(base_paths_and_files, hp_optimizer)
    print('Iteration {} started.'.format(hp_optimizer.iteration + 1))
    n_confirmed_successful_jobs = 0
    settings = [(candidate, setting) for candidate, setting in hp_optimizer.ask(number_of_samples)]
    jobs = [Job(id=cluster_interface.inc_job_id, candidate=candidate, settings=setting,
                other_params=processed_other_params, paths=base_paths_and_files, iteration=hp_optimizer.iteration + 1,
                connection_info=comm_server.connection_info)
            for candidate, setting in settings]

    cluster_interface.add_jobs(jobs)
    cluster_interface.submit_all()
    while n_confirmed_successful_jobs / number_of_samples < fraction_that_need_to_finish:
      n_confirmed_successful_jobs = cluster_interface.n_successful_jobs
      n_ran_jobs = cluster_interface.n_completed_jobs
      if (n_ran_jobs - n_confirmed_successful_jobs) > number_of_samples * fraction_that_need_to_finish:
        if not time_when_severe_warning_happened is None and time.time() - time_when_severe_warning_happened > 5:
          raise ValueError('Less then fraction_that_need_to_finish jobs can be successful')
        else:
          if time_when_severe_warning_happened is None:
            time_when_severe_warning_happened = time.time()
            warn('Less then fraction_that_need_to_finish jobs can be successful \n if this repeats in 5 seconds it will'
                 'cause a termination of the procedure.')
      if time_to_print():
        print(cluster_interface)
        any_errors = cluster_interface.check_error_msgs()
        if any_errors:
          error_handler.maybe_raise('Some jobs had errors!')
    post_iteration_opt(cluster_interface, hp_optimizer, comm_server, base_paths_and_files, metric_to_optimize,
                       num_best_jobs_whose_data_is_kept)
  post_opt(cluster_interface, hp_optimizer)


def grid_search(base_paths_and_files, submission_requirements, optimized_params, other_params,
                optimizer_settings, remove_jobs_dir=True, git_params=None, run_local=None, report_hooks=None):
  hp_optimizer, cluster_interface, comm_server, error_handler, processed_other_params = pre_opt(base_paths_and_files,
                                                                                                submission_requirements,
                                                                                                optimized_params,
                                                                                                other_params,
                                                                                                None,
                                                                                                None,
                                                                                                False,
                                                                                                'gridsearch',
                                                                                                remove_jobs_dir,
                                                                                                git_params,
                                                                                                run_local,
                                                                                                report_hooks,
                                                                                                optimizer_settings)
  base_paths_and_files['current_result_dir'] = pre_iteration_opt(base_paths_and_files, hp_optimizer)

  settings = [(candidate, setting) for candidate, setting in hp_optimizer.ask_all()]
  jobs = [Job(id=cluster_interface.inc_job_id, candidate=candidate, settings=setting,
              other_params=processed_other_params, paths=base_paths_and_files, iteration=hp_optimizer.iteration + 1,
              connection_info=comm_server.connection_info)
          for candidate, setting in settings]
  cluster_interface.add_jobs(jobs)
  cluster_interface.submit_all()

  while not cluster_interface.n_completed_jobs == len(jobs):
    if time_to_print():
      print(cluster_interface)
      any_errors = cluster_interface.check_error_msgs()
      if any_errors:
        error_handler.maybe_raise('Some jobs had errors!')
    time.sleep(0.2)

  post_opt(cluster_interface, hp_optimizer)

  df, all_params, metrics = None, None, None
  for job in jobs:
    job_df, job_all_params, job_metrics = job.get_results()
    if df is None:
      df, all_params, metrics = job_df, job_all_params, job_metrics
    else:
      df = pd.concat((df, job_df), 0)
  return df, all_params, metrics, cluster_interface.collect_stats_from_hooks()<|MERGE_RESOLUTION|>--- conflicted
+++ resolved
@@ -187,15 +187,9 @@
   hp_optimizer.iteration_mode = False
   cluster_interface.iteration_mode = False
   iteration_offset = hp_optimizer.iteration
-<<<<<<< HEAD
   base_paths_and_files['current_result_dir'] = pre_iteration_opt(base_paths_and_files, hp_optimizer)
-  while n_successful_jobs < number_of_samples:
-=======
-  pre_iteration_opt(base_paths_and_files)
   while cluster_interface.n_completed_jobs < number_of_samples:
->>>>>>> 381ebcb8
-    successful_jobs = cluster_interface.successful_jobs
-    jobs_to_tell = [job for job in successful_jobs if not job.results_used_for_update]
+    jobs_to_tell = [job for job in cluster_interface.successful_jobs if not job.results_used_for_update]
     hp_optimizer.tell(jobs_to_tell)
     n_queuing_or_running_jobs = cluster_interface.n_submitted_jobs - cluster_interface.n_completed_jobs
     if n_queuing_or_running_jobs < n_jobs_per_iteration and cluster_interface.n_submitted_jobs < number_of_samples:
