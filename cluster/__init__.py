--- conflicted
+++ resolved
@@ -1,26 +1,9 @@
-<<<<<<< HEAD
-from . import submission_state
-from . import parallel_executor
-from . import report
-from . import settings
-from . import utils
-from . import optimizers
-from . import distributions
-from . import job
-from . import job_manager
-from .parallel_executor import execute_parallel_shell_scripts
-from .settings import save_metrics_params, read_params_from_cmdline, exit_for_resume, announce_fraction_finished,\
-    announce_early_results, cluster_main
-from .report import init_plotting
-from .job_manager import hp_optimization, grid_search
-=======
 from cluster.job_manager import grid_search, hp_optimization
 from cluster.report import init_plotting
 from cluster.settings import (announce_early_results, announce_fraction_finished, cluster_main, exit_for_resume,
-                              save_metrics_params, update_params_from_cmdline)
+                              save_metrics_params, read_params_from_cmdline)
 
 __all__ = [
     grid_search, hp_optimization, init_plotting, announce_early_results,
-    announce_fraction_finished, cluster_main, exit_for_resume, save_metrics_params, update_params_from_cmdline
-]
->>>>>>> 52144391
+    announce_fraction_finished, cluster_main, exit_for_resume, save_metrics_params, read_params_from_cmdline
+]